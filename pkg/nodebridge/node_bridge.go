package nodebridge

import (
	"context"
	"errors"
	"io"
	"sync"
	"time"

	grpc_retry "github.com/grpc-ecosystem/go-grpc-middleware/retry"
	"google.golang.org/grpc/codes"
	"google.golang.org/grpc/status"

	"github.com/gohornet/hornet/pkg/keymanager"
	"github.com/gohornet/hornet/pkg/model/milestone"
<<<<<<< HEAD
=======
	"github.com/gohornet/inx-coordinator/pkg/coordinator"
>>>>>>> 40672ef7
	"github.com/iotaledger/hive.go/events"
	"github.com/iotaledger/hive.go/logger"
	"github.com/iotaledger/inx-tendercoo/pkg/utils"
	inx "github.com/iotaledger/inx/go"
	iotago "github.com/iotaledger/iota.go/v3"
)

type NodeBridge struct {
	Logger         *logger.Logger
	Client         inx.INXClient
	NodeConfig     *inx.NodeConfiguration
	tangleListener *TangleListener
	Events         *Events

	isSyncedMutex      sync.RWMutex
	latestMilestone    *inx.MilestoneInfo
	confirmedMilestone *inx.MilestoneInfo

	enableTreasuryUpdates bool
	treasuryOutputMutex   sync.RWMutex
	latestTreasuryOutput  *inx.TreasuryOutput
}

type Events struct {
	BlockSolid                *events.Event
	ConfirmedMilestoneChanged *events.Event
}

func INXBlockMetadataCaller(handler interface{}, params ...interface{}) {
	handler.(func(metadata *inx.BlockMetadata))(params[0].(*inx.BlockMetadata))
}

func INXMilestoneCaller(handler interface{}, params ...interface{}) {
	handler.(func(metadata *inx.Milestone))(params[0].(*inx.Milestone))
}

func NewNodeBridge(ctx context.Context, client inx.INXClient, enableTreasuryUpdates bool, logger *logger.Logger) (*NodeBridge, error) {
	logger.Info("Connecting to node and reading protocol parameters...")

	retryBackoff := func(_ uint) time.Duration {
		return 1 * time.Second
	}

	nodeConfig, err := client.ReadNodeConfiguration(ctx, &inx.NoParams{}, grpc_retry.WithMax(5), grpc_retry.WithBackoff(retryBackoff))
	if err != nil {
		return nil, err
	}

	nodeStatus, err := client.ReadNodeStatus(ctx, &inx.NoParams{})
	if err != nil {
		return nil, err
	}

	return &NodeBridge{
		Logger:         logger,
		Client:         client,
		NodeConfig:     nodeConfig,
		tangleListener: newTangleListener(),
		Events: &Events{
			BlockSolid:                events.NewEvent(INXBlockMetadataCaller),
			ConfirmedMilestoneChanged: events.NewEvent(INXMilestoneCaller),
		},
		latestMilestone:       nodeStatus.GetLatestMilestone(),
		confirmedMilestone:    nodeStatus.GetConfirmedMilestone(),
		enableTreasuryUpdates: enableTreasuryUpdates,
	}, nil
}

func (n *NodeBridge) MilestonePublicKeyCount() int {
	return int(n.NodeConfig.GetMilestonePublicKeyCount())
}

func (n *NodeBridge) KeyManager() *keymanager.KeyManager {
	keyManager := keymanager.New()
	for _, keyRange := range n.NodeConfig.GetMilestoneKeyRanges() {
		keyManager.AddKeyRange(keyRange.GetPublicKey(), milestone.Index(keyRange.GetStartIndex()), milestone.Index(keyRange.GetEndIndex()))
	}
	return keyManager
}

func (n *NodeBridge) Run(ctx context.Context) {
	c, cancel := context.WithCancel(ctx)
	defer cancel()
	go n.listenToConfirmedMilestone(c, cancel)
	go n.listenToLatestMilestone(c, cancel)
	go n.listenToSolidBlocks(c, cancel)
	if n.enableTreasuryUpdates {
		go n.listenToTreasuryUpdates(c, cancel)
	}
	<-c.Done()
}

func (n *NodeBridge) IsNodeSynced() bool {
	n.isSyncedMutex.RLock()
	defer n.isSyncedMutex.RUnlock()

	if n.confirmedMilestone == nil || n.latestMilestone == nil {
		return false
	}

	return n.latestMilestone.GetMilestoneIndex() == n.confirmedMilestone.GetMilestoneIndex()
}

func (n *NodeBridge) LatestMilestone() *LatestMilestoneInfo {
	n.isSyncedMutex.RLock()
	defer n.isSyncedMutex.RUnlock()
<<<<<<< HEAD
	return &LatestMilestoneInfo{
		Index:     milestone.Index(n.latestMilestone.GetMilestoneIndex()),
=======
	return &coordinator.LatestMilestoneInfo{
		Index:     n.latestMilestone.GetMilestoneIndex(),
>>>>>>> 40672ef7
		Timestamp: n.latestMilestone.GetMilestoneTimestamp(),
	}
}

func (n *NodeBridge) LatestTreasuryOutput() (*LatestTreasuryOutput, error) {
	n.treasuryOutputMutex.RLock()
	defer n.treasuryOutputMutex.RUnlock()

	if n.latestTreasuryOutput == nil {
		return nil, errors.New("haven't received any treasury outputs yet")
	}

	return &LatestTreasuryOutput{
		MilestoneID: n.latestTreasuryOutput.UnwrapMilestoneID(),
		Amount:      n.latestTreasuryOutput.GetAmount(),
	}, nil
}

<<<<<<< HEAD
func (n *NodeBridge) ComputeMerkleTreeHash(ctx context.Context, msIndex milestone.Index, msTimestamp uint32, parents hornet.MessageIDs, previousMilestoneId iotago.MilestoneID) (*MilestoneMerkleRoots, error) {
=======
func (n *NodeBridge) ComputeMerkleTreeHash(ctx context.Context, msIndex uint32, msTimestamp uint32, parents iotago.BlockIDs, previousMilestoneId iotago.MilestoneID) (*coordinator.MilestoneMerkleRoots, error) {
>>>>>>> 40672ef7
	req := &inx.WhiteFlagRequest{
		MilestoneIndex:      msIndex,
		MilestoneTimestamp:  msTimestamp,
		Parents:             inx.NewBlockIds(parents),
		PreviousMilestoneId: inx.NewMilestoneId(previousMilestoneId),
	}

	res, err := n.Client.ComputeWhiteFlag(ctx, req)
	if err != nil {
		return nil, err
	}

<<<<<<< HEAD
	proof := &MilestoneMerkleRoots{
		ConfirmedMerkleRoot: iotago.MilestoneMerkleProof{},
=======
	proof := &coordinator.MilestoneMerkleRoots{
		InclusionMerkleRoot: iotago.MilestoneMerkleProof{},
>>>>>>> 40672ef7
		AppliedMerkleRoot:   iotago.MilestoneMerkleProof{},
	}
	copy(proof.InclusionMerkleRoot[:], res.GetMilestoneInclusionMerkleRoot())
	copy(proof.AppliedMerkleRoot[:], res.GetMilestoneAppliedMerkleRoot())

	return proof, nil
}

func (n *NodeBridge) SubmitBlock(ctx context.Context, block *iotago.Block) (iotago.BlockID, error) {

	blk, err := inx.WrapBlock(block)
	if err != nil {
		return iotago.BlockID{}, err
	}

	response, err := n.Client.SubmitBlock(ctx, blk)
	if err != nil {
		return iotago.BlockID{}, err
	}

	return response.Unwrap(), nil
}

func (n *NodeBridge) BlockMetadata(ctx context.Context, blockID iotago.BlockID) (*inx.BlockMetadata, error) {
	return n.Client.ReadBlockMetadata(ctx, inx.NewBlockId(blockID))
}

func (n *NodeBridge) listenToSolidBlocks(ctx context.Context, cancel context.CancelFunc) error {
	defer cancel()
	filter := &inx.BlockFilter{}
	stream, err := n.Client.ListenToSolidBlocks(ctx, filter)
	if err != nil {
		return err
	}
	for {
		metadata, err := stream.Recv()
		if err != nil {
			if err == io.EOF || status.Code(err) == codes.Canceled {
				break
			}
			n.Logger.Errorf("listenToSolidBlocks: %s", err.Error())
			break
		}
		if ctx.Err() != nil {
			break
		}
		n.processSolidBlock(metadata)
	}
	return nil
}

func (n *NodeBridge) listenToLatestMilestone(ctx context.Context, cancel context.CancelFunc) error {
	defer cancel()
	stream, err := n.Client.ListenToLatestMilestone(ctx, &inx.NoParams{})
	if err != nil {
		return err
	}
	for {
		milestone, err := stream.Recv()
		if err != nil {
			if err == io.EOF || status.Code(err) == codes.Canceled {
				break
			}
			n.Logger.Errorf("listenToLatestMilestone: %s", err.Error())
			break
		}
		if ctx.Err() != nil {
			break
		}
		n.processLatestMilestone(milestone)
	}
	return nil
}

func (n *NodeBridge) listenToConfirmedMilestone(ctx context.Context, cancel context.CancelFunc) error {
	defer cancel()
	stream, err := n.Client.ListenToConfirmedMilestone(ctx, &inx.NoParams{})
	if err != nil {
		return err
	}
	for {
		milestone, err := stream.Recv()
		if err != nil {
			if err == io.EOF || status.Code(err) == codes.Canceled {
				break
			}
			n.Logger.Errorf("listenToConfirmedMilestone: %s", err.Error())
			break
		}
		if ctx.Err() != nil {
			break
		}
		n.processConfirmedMilestone(milestone)
	}
	return nil
}

func (n *NodeBridge) listenToTreasuryUpdates(ctx context.Context, cancel context.CancelFunc) error {
	defer cancel()
	stream, err := n.Client.ListenToTreasuryUpdates(ctx, &inx.LedgerRequest{})
	if err != nil {
		return err
	}
	for {
		update, err := stream.Recv()
		if err != nil {
			if err == io.EOF || status.Code(err) == codes.Canceled {
				break
			}
			n.Logger.Errorf("listenToTreasuryUpdates: %s", err.Error())
			break
		}
		if ctx.Err() != nil {
			break
		}
		n.processTreasuryUpdate(update)
	}
	return nil
}

func (n *NodeBridge) processSolidBlock(metadata *inx.BlockMetadata) {
	n.tangleListener.processSolidBlock(metadata)
	n.Events.BlockSolid.Trigger(metadata)
}

func (n *NodeBridge) processLatestMilestone(ms *inx.Milestone) {
	n.isSyncedMutex.Lock()
	n.latestMilestone = ms.GetMilestoneInfo()
	n.isSyncedMutex.Unlock()
}

func (n *NodeBridge) processConfirmedMilestone(ms *inx.Milestone) {
	n.isSyncedMutex.Lock()
	n.confirmedMilestone = ms.GetMilestoneInfo()
	n.isSyncedMutex.Unlock()

	n.tangleListener.processConfirmedMilestone(ms)
	n.Events.ConfirmedMilestoneChanged.Trigger(ms)
}

func (n *NodeBridge) processTreasuryUpdate(update *inx.TreasuryUpdate) {
	n.treasuryOutputMutex.Lock()
	defer n.treasuryOutputMutex.Unlock()
	created := update.GetCreated()
	milestoneID := created.UnwrapMilestoneID()
	n.Logger.Infof("Updating TreasuryOutput at %d: MilestoneID: %s, Amount: %d ", update.GetMilestoneIndex(), iotago.EncodeHex(milestoneID[:]), created.GetAmount())
	n.latestTreasuryOutput = created
}

func (n *NodeBridge) RegisterBlockSolidEvent(ctx context.Context, blockID iotago.BlockID) chan struct{} {
	blockSolidChan := n.tangleListener.RegisterBlockSolidEvent(blockID)

<<<<<<< HEAD
	// check if the message is already solid
	if metadata, err := n.MessageMetadata(ctx, messageID); err == nil && metadata.Solid {
		// trigger the sync event, because the message is already solid
		n.tangleListener.processSolidMessage(metadata)
=======
	// check if the block is already solid
	metadata, err := n.BlockMetadata(ctx, blockID)
	if err == nil {
		if metadata.Solid {
			// trigger the sync event, because the block is already solid
			n.tangleListener.processSolidBlock(metadata)
		}
>>>>>>> 40672ef7
	}

	return blockSolidChan
}

func (n *NodeBridge) DeregisterBlockSolidEvent(blockID iotago.BlockID) {
	n.tangleListener.DeregisterBlockSolidEvent(blockID)
}

func (n *NodeBridge) RegisterMilestoneConfirmedEvent(msIndex uint32) chan struct{} {
	return n.tangleListener.RegisterMilestoneConfirmedEvent(msIndex)
}

func (n *NodeBridge) DeregisterMilestoneConfirmedEvent(msIndex uint32) {
	n.tangleListener.DeregisterMilestoneConfirmedEvent(msIndex)
}<|MERGE_RESOLUTION|>--- conflicted
+++ resolved
@@ -7,21 +7,15 @@
 	"sync"
 	"time"
 
+	"github.com/gohornet/hornet/pkg/keymanager"
+	"github.com/gohornet/hornet/pkg/model/milestone"
 	grpc_retry "github.com/grpc-ecosystem/go-grpc-middleware/retry"
+	"github.com/iotaledger/hive.go/events"
+	"github.com/iotaledger/hive.go/logger"
+	inx "github.com/iotaledger/inx/go"
+	iotago "github.com/iotaledger/iota.go/v3"
 	"google.golang.org/grpc/codes"
 	"google.golang.org/grpc/status"
-
-	"github.com/gohornet/hornet/pkg/keymanager"
-	"github.com/gohornet/hornet/pkg/model/milestone"
-<<<<<<< HEAD
-=======
-	"github.com/gohornet/inx-coordinator/pkg/coordinator"
->>>>>>> 40672ef7
-	"github.com/iotaledger/hive.go/events"
-	"github.com/iotaledger/hive.go/logger"
-	"github.com/iotaledger/inx-tendercoo/pkg/utils"
-	inx "github.com/iotaledger/inx/go"
-	iotago "github.com/iotaledger/iota.go/v3"
 )
 
 type NodeBridge struct {
@@ -123,13 +117,8 @@
 func (n *NodeBridge) LatestMilestone() *LatestMilestoneInfo {
 	n.isSyncedMutex.RLock()
 	defer n.isSyncedMutex.RUnlock()
-<<<<<<< HEAD
 	return &LatestMilestoneInfo{
-		Index:     milestone.Index(n.latestMilestone.GetMilestoneIndex()),
-=======
-	return &coordinator.LatestMilestoneInfo{
 		Index:     n.latestMilestone.GetMilestoneIndex(),
->>>>>>> 40672ef7
 		Timestamp: n.latestMilestone.GetMilestoneTimestamp(),
 	}
 }
@@ -148,11 +137,7 @@
 	}, nil
 }
 
-<<<<<<< HEAD
-func (n *NodeBridge) ComputeMerkleTreeHash(ctx context.Context, msIndex milestone.Index, msTimestamp uint32, parents hornet.MessageIDs, previousMilestoneId iotago.MilestoneID) (*MilestoneMerkleRoots, error) {
-=======
-func (n *NodeBridge) ComputeMerkleTreeHash(ctx context.Context, msIndex uint32, msTimestamp uint32, parents iotago.BlockIDs, previousMilestoneId iotago.MilestoneID) (*coordinator.MilestoneMerkleRoots, error) {
->>>>>>> 40672ef7
+func (n *NodeBridge) ComputeMerkleTreeHash(ctx context.Context, msIndex uint32, msTimestamp uint32, parents iotago.BlockIDs, previousMilestoneId iotago.MilestoneID) (*MilestoneMerkleRoots, error) {
 	req := &inx.WhiteFlagRequest{
 		MilestoneIndex:      msIndex,
 		MilestoneTimestamp:  msTimestamp,
@@ -165,13 +150,8 @@
 		return nil, err
 	}
 
-<<<<<<< HEAD
 	proof := &MilestoneMerkleRoots{
-		ConfirmedMerkleRoot: iotago.MilestoneMerkleProof{},
-=======
-	proof := &coordinator.MilestoneMerkleRoots{
 		InclusionMerkleRoot: iotago.MilestoneMerkleProof{},
->>>>>>> 40672ef7
 		AppliedMerkleRoot:   iotago.MilestoneMerkleProof{},
 	}
 	copy(proof.InclusionMerkleRoot[:], res.GetMilestoneInclusionMerkleRoot())
@@ -324,12 +304,6 @@
 func (n *NodeBridge) RegisterBlockSolidEvent(ctx context.Context, blockID iotago.BlockID) chan struct{} {
 	blockSolidChan := n.tangleListener.RegisterBlockSolidEvent(blockID)
 
-<<<<<<< HEAD
-	// check if the message is already solid
-	if metadata, err := n.MessageMetadata(ctx, messageID); err == nil && metadata.Solid {
-		// trigger the sync event, because the message is already solid
-		n.tangleListener.processSolidMessage(metadata)
-=======
 	// check if the block is already solid
 	metadata, err := n.BlockMetadata(ctx, blockID)
 	if err == nil {
@@ -337,7 +311,6 @@
 			// trigger the sync event, because the block is already solid
 			n.tangleListener.processSolidBlock(metadata)
 		}
->>>>>>> 40672ef7
 	}
 
 	return blockSolidChan
